--- conflicted
+++ resolved
@@ -7,6 +7,10 @@
 ## Unreleased
 ### Added
 - Introduce mitigation field into Flaw and update SRT notes generator (OSIDB-584)
+- Introduce flaw component attribute
+
+### Changed
+- Rework the mapping from Bugzilla sumary to OSIDB title and vice versa (OSIDB-694)
 
 ## [3.0.0] - 2023-03-21
 ### Added
@@ -32,12 +36,7 @@
 - Integrate Bugzilla backwards sync into the flaw and affect save (OSIDB-240)
 - Introduce Bugzilla API key as a serializer attribute (OSIDB-368)
 - Implement non-empty source validation (OSIDB-759)
-<<<<<<< HEAD
 - Local development instance is now able to switch between stage and production easily via env variables
-=======
-- Introduce mitigation field into Flaw and update SRT notes generator (OSIDB-584)
-- Introduce flaw component attribute
->>>>>>> 393a23be
 
 ### Changed
 - Change logging of celery and django to filesystem (OSIDB-418)
@@ -50,11 +49,7 @@
 - Remove unsused data prestage_eligible_date from schemas (OSIDB-695)
 - Revise the allowed API view HTTP methods on models
   restricting flaw deletion and all tracker write methods (OSIDB-748)
-<<<<<<< HEAD
 - Bugzilla API key is send via Bugzilla-Api-Key HTTP header
-=======
-- Rework the mapping from Bugzilla sumary to OSIDB title and vice versa (OSIDB-694)
->>>>>>> 393a23be
 
 ### Removed
 - Remove deprecated mitigated_by field (OSIDB-753)
